/*
 * Copyright (c) 2015-2017 Red Hat, Inc.
 * All rights reserved. This program and the accompanying materials
 * are made available under the terms of the Eclipse Public License v1.0
 * which accompanies this distribution, and is available at
 * http://www.eclipse.org/legal/epl-v10.html
 *
 * Contributors:
 *   Red Hat, Inc. - initial API and implementation
 */
'use strict';
import {CheAPI} from '../../components/api/che-api.factory';
import {CheWorkspace} from '../../components/api/che-workspace.factory';
import {RouteHistory} from '../../components/routing/route-history.service';
import {CheUIElementsInjectorService} from '../../components/injector/che-ui-elements-injector.service';

/**
 * This class is handling the service for viewing the IDE
 * @author Florent Benoit
 */
class IdeSvc {
  $location: ng.ILocationService;
  $log: ng.ILogService;
  $mdDialog: ng.material.IDialogService;
  $q: ng.IQService;
  $rootScope: ng.IRootScopeService;
  $sce: ng.ISCEService;
  $timeout: ng.ITimeoutService;
  cheAPI: CheAPI;
  cheWorkspace: CheWorkspace;
  lodash: any;
  proxySettings: any;
  routeHistory: RouteHistory;
  userDashboardConfig: any;
  cheUIElementsInjectorService: CheUIElementsInjectorService;

  ideParams: Map<string, string>;
  lastWorkspace: any;
  openedWorkspace: any;

  ideAction: string;

  /**
   * Default constructor that is using resource
   * @ngInject for Dependency injection
   */
  constructor($location: ng.ILocationService, $log: ng.ILogService, $mdDialog: ng.material.IDialogService,
              $q: ng.IQService, $rootScope: ng.IRootScopeService, $sce: ng.ISCEService, $timeout: ng.ITimeoutService,
              cheAPI: CheAPI, cheWorkspace: CheWorkspace, lodash: any, proxySettings: any, routeHistory: RouteHistory,
              userDashboardConfig: any, cheUIElementsInjectorService: CheUIElementsInjectorService) {
    this.$location = $location;
    this.$log = $log;
    this.$mdDialog = $mdDialog;
    this.$q = $q;
    this.$rootScope = $rootScope;
    this.$sce = $sce;
    this.$timeout = $timeout;
    this.cheAPI = cheAPI;
    this.cheWorkspace = cheWorkspace;
    this.lodash = lodash;
    this.proxySettings = proxySettings;
    this.routeHistory = routeHistory;
    this.userDashboardConfig = userDashboardConfig;
    this.cheUIElementsInjectorService = cheUIElementsInjectorService;

    this.ideParams = new Map();

    this.lastWorkspace = null;
    this.openedWorkspace = null;
  }

  displayIDE(): void {
    (this.$rootScope as any).showIDE = true;
  }

  restoreIDE(): void {
    (this.$rootScope as any).restoringIDE = true;
    this.displayIDE();
  }

  hasIdeLink(): boolean {
    return (this.$rootScope as any).ideIframeLink && ((this.$rootScope as any).ideIframeLink !== null);
  }

  handleError(error: any): void {
    this.$log.error(error);
  }

  startIde(workspace: any): ng.IPromise<any> {
    this.lastWorkspace = workspace;

    if (this.openedWorkspace && this.openedWorkspace.id === workspace.id) {
      this.openedWorkspace = null;
    }

    this.updateRecentWorkspace(workspace.id);

    let startWorkspaceDefer = this.$q.defer();
    this.startWorkspace(workspace).then(() => {
      // update list of workspaces
      // for new workspace to show in recent workspaces
      this.cheWorkspace.fetchWorkspaces();

      this.cheWorkspace.fetchStatusChange(workspace.id, 'RUNNING').then(() => {
        return this.cheWorkspace.fetchWorkspaceDetails(workspace.id);
      }).then(() => {
        startWorkspaceDefer.resolve();
      }, (error: any) => {
        this.handleError(error);
        startWorkspaceDefer.reject(error);
      });
      this.cheWorkspace.fetchStatusChange(workspace.id, 'ERROR').then((data: any) => {
        startWorkspaceDefer.reject(data);
      });
    }, (error: any) => {
      startWorkspaceDefer.reject(error);
    });

    return startWorkspaceDefer.promise;
  }

  startWorkspace(data: any): ng.IPromise<any> {
    let startWorkspacePromise = this.cheAPI.getWorkspace().startWorkspace(data.id, data.config.defaultEnv);
<<<<<<< HEAD

    startWorkspacePromise.then((data: any) => {
      let statusLink = this.lodash.find(data.links, (link: any) => {
        return link.rel === 'environment/statusChannel';
      });

      let workspaceId = data.id;

      let agentChannel = 'workspace:' + data.id + ':ext-server:output';
      let statusChannel = statusLink ? statusLink.parameters[0].defaultValue : null;

      this.listeningChannels.push(statusChannel);
      // for now, display log of status channel in case of errors
      bus.subscribe(statusChannel, (message: any) => {
        if (message.eventType === 'ERROR' && message.workspaceId === data.id) {
          let errorMessage = 'Error when trying to start the workspace';
          if (message.error) {
            errorMessage += ': ' + message.error;
          } else {
            errorMessage += '.';
          }
          // need to show the error
          this.$mdDialog.show(
            this.$mdDialog.alert()
              .title('Error when starting workspace')
              .content('Unable to start workspace. ' + errorMessage)
              .ariaLabel('Workspace start')
              .ok('OK')
          );
        }
        this.$log.log('Status channel of workspaceID', workspaceId, message);
      });

      this.listeningChannels.push(agentChannel);
      bus.subscribe(agentChannel, (message: any) => {
        if (message.eventType === 'ERROR' && message.workspaceId === data.id) {
          // need to show the error
          this.$mdDialog.show(
            this.$mdDialog.alert()
              .title('Error when starting agent')
              .content('Unable to start workspace agent. Error when trying to start the workspace agent: ' + message.error)
              .ariaLabel('Workspace agent start')
              .ok('OK')
          );
        }
      });
    }, (error: any) => {
      this.handleError(error);
      this.$q.reject(error);
    });

=======
>>>>>>> 5919c1f2
    return startWorkspacePromise;
  }

  setLoadingParameter(paramName: string, paramValue: string): void {
    this.ideParams.set(paramName, paramValue);
  }

  setIDEAction(ideAction: string): void {
    this.ideAction = ideAction;
  }

  openIde(workspaceId: string): void {
    (this.$rootScope as any).hideNavbar = false;

    this.updateRecentWorkspace(workspaceId);

    let inDevMode = this.userDashboardConfig.developmentMode;
    let randVal = Math.floor((Math.random() * 1000000) + 1);
    let appendUrl = '?uid=' + randVal;

    let workspace = this.cheWorkspace.getWorkspaceById(workspaceId);
    this.openedWorkspace = workspace;

    let ideUrlLink = this.getHrefLink(workspace, 'ide url');

    if (this.ideAction != null) {
      appendUrl = appendUrl + '&action=' + this.ideAction;

      // reset action
      this.ideAction = null;
    }

    if (this.ideParams) {
      for (let [key, val] of this.ideParams) {
        appendUrl = appendUrl + '&' + key + '=' + val;
      }
      this.ideParams.clear();
    }

    // perform remove of iframes in parent node. It's needed to avoid any script execution (canceled requests) on iframe source changes.
    let iframeParent = angular.element('#ide-application-frame');
    iframeParent.find('iframe').remove();

    if (inDevMode) {
      (this.$rootScope as any).ideIframeLink = this.$sce.trustAsResourceUrl(ideUrlLink + appendUrl);
    } else {
      (this.$rootScope as any).ideIframeLink = ideUrlLink + appendUrl;
    }

    // iframe element for IDE application:
    let iframeElement = '<iframe class=\"ide-page-frame\" id=\"ide-application-iframe\" ng-src=\"{{ideIframeLink}}\" ></iframe>';
    this.cheUIElementsInjectorService.injectAdditionalElement(iframeParent, iframeElement);

    let defer = this.$q.defer();
    if (workspace.status === 'RUNNING') {
      defer.resolve();
    } else {
      this.cheWorkspace.fetchStatusChange(workspace.id, 'STARTING').then(() => {
        defer.resolve();
      }, (error: any) => {
        defer.reject(error);
        this.$log.error('Unable to start workspace: ', error);
      });
    }
    defer.promise.then(() => {
      // update list of recent workspaces
      this.cheWorkspace.fetchWorkspaces();
    });
  }

  /**
   * Gets link from a workspace
   * @param workspace the workspace on which analyze the links
   * @param name the name of the link to find (rel attribute)
   * @returns empty or the href attribute of the link
   */
  getHrefLink(workspace: any, name: string): string {
    let links = workspace.links;
    let i = 0;
    while (i < links.length) {
      let link = links[i];
      if (link.rel === name) {
        return link.href;
      }
      i++;
    }
    return '';
  }

  /**
   * Emit event to move workspace immediately
   * to top of the recent workspaces list
   *
   * @param workspaceId
   */
  updateRecentWorkspace(workspaceId: string): void {
    this.$rootScope.$broadcast('recent-workspace:set', workspaceId);
  }
}

export default IdeSvc;<|MERGE_RESOLUTION|>--- conflicted
+++ resolved
@@ -121,60 +121,6 @@
 
   startWorkspace(data: any): ng.IPromise<any> {
     let startWorkspacePromise = this.cheAPI.getWorkspace().startWorkspace(data.id, data.config.defaultEnv);
-<<<<<<< HEAD
-
-    startWorkspacePromise.then((data: any) => {
-      let statusLink = this.lodash.find(data.links, (link: any) => {
-        return link.rel === 'environment/statusChannel';
-      });
-
-      let workspaceId = data.id;
-
-      let agentChannel = 'workspace:' + data.id + ':ext-server:output';
-      let statusChannel = statusLink ? statusLink.parameters[0].defaultValue : null;
-
-      this.listeningChannels.push(statusChannel);
-      // for now, display log of status channel in case of errors
-      bus.subscribe(statusChannel, (message: any) => {
-        if (message.eventType === 'ERROR' && message.workspaceId === data.id) {
-          let errorMessage = 'Error when trying to start the workspace';
-          if (message.error) {
-            errorMessage += ': ' + message.error;
-          } else {
-            errorMessage += '.';
-          }
-          // need to show the error
-          this.$mdDialog.show(
-            this.$mdDialog.alert()
-              .title('Error when starting workspace')
-              .content('Unable to start workspace. ' + errorMessage)
-              .ariaLabel('Workspace start')
-              .ok('OK')
-          );
-        }
-        this.$log.log('Status channel of workspaceID', workspaceId, message);
-      });
-
-      this.listeningChannels.push(agentChannel);
-      bus.subscribe(agentChannel, (message: any) => {
-        if (message.eventType === 'ERROR' && message.workspaceId === data.id) {
-          // need to show the error
-          this.$mdDialog.show(
-            this.$mdDialog.alert()
-              .title('Error when starting agent')
-              .content('Unable to start workspace agent. Error when trying to start the workspace agent: ' + message.error)
-              .ariaLabel('Workspace agent start')
-              .ok('OK')
-          );
-        }
-      });
-    }, (error: any) => {
-      this.handleError(error);
-      this.$q.reject(error);
-    });
-
-=======
->>>>>>> 5919c1f2
     return startWorkspacePromise;
   }
 
