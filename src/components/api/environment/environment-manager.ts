/*
 * Copyright (c) 2015-2017 Red Hat, Inc.
 * All rights reserved. This program and the accompanying materials
 * are made available under the terms of the Eclipse Public License v1.0
 * which accompanies this distribution, and is available at
 * http://www.eclipse.org/legal/epl-v10.html
 *
 * Contributors:
 *   Red Hat, Inc. - initial API and implementation
 */
'use strict';
import {IEnvironmentManagerMachine, IEnvironmentManagerMachineServer} from './environment-manager-machine';

/**
 * This is base class, which describes the environment manager.
 * It's aim is to handle machines retrieval and editing, based on the type of environment.
 */

const WS_AGENT_NAME: string = 'org.eclipse.che.ws-agent';
const TERMINAL_AGENT_NAME: string = 'org.eclipse.che.terminal';
const SSH_AGENT_NAME: string = 'org.eclipse.che.ssh';

export abstract class EnvironmentManager {
  $log: ng.ILogService;

  constructor($log: ng.ILogService) {
    this.$log = $log;
  }

  get SSH_AGENT_NAME(): string {
    return SSH_AGENT_NAME;
  }

  get TERMINAL_AGENT_NAME(): string {
    return TERMINAL_AGENT_NAME;
  }

  get type(): string {
    return '';
  }

  get editorMode(): string {
    return '';
  }

  abstract getSource(machine: IEnvironmentManagerMachine): {[sourceType: string]: string};

  abstract setEnvVariables(machine: IEnvironmentManagerMachine, envVariables: any): void;

  abstract setSource(machine: IEnvironmentManagerMachine, image: string): void;

  abstract createNewDefaultMachine(environment: che.IWorkspaceEnvironment): IEnvironmentManagerMachine

  abstract addMachine(environment: che.IWorkspaceEnvironment, machine: IEnvironmentManagerMachine): che.IWorkspaceEnvironment

  canEditEnvVariables(machine: IEnvironmentManagerMachine): boolean {
    return false;
  }

  /**
   * Retrieves the list of machines.
   *
   * @param {che.IWorkspaceEnvironment} environment
   * @param {any=} runtime runtime of active environment
   * @returns {IEnvironmentManagerMachine} list of machines defined in environment
   */
  getMachines(environment: che.IWorkspaceEnvironment, runtime?: any): IEnvironmentManagerMachine[] {
    if (!runtime) {
      return [];
    }

    let machines: IEnvironmentManagerMachine[] = [];

    Object.keys(runtime.machines).forEach((machineName: string) => {
      let runtimeMachine = runtime.machines[machineName];
      let machine: any = {name: machineName};
      if (runtimeMachine.runtime && runtimeMachine.runtime.servers) {
        machine.runtime = {
          servers: runtimeMachine.runtime.servers
        };
      }
      machines.push(machine);
    });

    return machines;
  }

  /**
   * Renames machine.
   *
   * @param {che.IWorkspaceEnvironment} environment
   * @param {string} oldName
   * @param {string} newName
   * @returns {che.IWorkspaceEnvironment} new environment
   */
  renameMachine(environment: che.IWorkspaceEnvironment, oldName: string, newName: string): che.IWorkspaceEnvironment {

    // update environment config
    environment.machines[newName] = environment.machines[oldName];
    delete environment.machines[oldName];

    return environment;
  }

  /**
   * Removes machine.
   *
   * @param {che.IWorkspaceEnvironment} environment
   * @param {string} name name of machine
   *
   * @return {che.IWorkspaceEnvironment}
   */
  deleteMachine(environment: che.IWorkspaceEnvironment, name: string): che.IWorkspaceEnvironment {
    this.$log.error('EnvironmentManager: cannot delete machine.');
    return environment;
  }

  /**
   * Provides the environment configuration based on machines format.
   *
   * @param {che.IWorkspaceEnvironment} environment origin of the environment to be edited
   * @param {IEnvironmentManagerMachine} machines the list of machines
   * @returns {che.IWorkspaceEnvironment} environment's configuration
   */
  getEnvironment(environment: che.IWorkspaceEnvironment, machines: IEnvironmentManagerMachine[]): che.IWorkspaceEnvironment {
    let newEnvironment: che.IWorkspaceEnvironment = angular.copy(environment);

    machines.forEach((machine: IEnvironmentManagerMachine) => {
      let machineName = machine.name;

      if (angular.isUndefined(newEnvironment.machines)) {
        newEnvironment.machines = {};
      }
      if (angular.isUndefined(newEnvironment.machines[machineName])) {
        newEnvironment.machines[machineName] = {attributes: {}};
      }
<<<<<<< HEAD
      newEnvironment.machines[machineName].attributes.memoryLimitBytes = machine.attributes.memoryLimitBytes;
      newEnvironment.machines[machineName].installers = angular.copy(machine.installers);
=======
      newEnvironment.machines[machineName].attributes.memoryLimitBytes = machine.attributes ? machine.attributes.memoryLimitBytes : '1073741824';
      newEnvironment.machines[machineName].agents = angular.copy(machine.agents);
>>>>>>> 75e9f18c
      newEnvironment.machines[machineName].servers = angular.copy(machine.servers);
    });

    return newEnvironment;
  }

  /**
   * Returns whether machine is developer or not.
   *
   * @param {IEnvironmentManagerMachine} machine
   * @returns {boolean}
   */
  isDev(machine: IEnvironmentManagerMachine): boolean {
    return machine.installers && machine.installers.indexOf(WS_AGENT_NAME) >= 0;
  }

  /**
   * Set machine as developer one - contains 'ws-agent' agent.
   *
   * @param {IEnvironmentManagerMachine} machine machine to edit
   * @param {boolean} isDev defined whether machine is developer or not
   */
  setDev(machine: IEnvironmentManagerMachine, isDev: boolean): void {
    let hasWsAgent = this.isDev(machine);
    if (isDev) {
      machine.installers = machine.installers ? machine.installers : [];
      if (!hasWsAgent) {
        machine.installers.push(WS_AGENT_NAME);
      }
      if (machine.installers.indexOf(SSH_AGENT_NAME) < 0) {
        machine.installers.push(SSH_AGENT_NAME);
      }
      if (machine.installers.indexOf(TERMINAL_AGENT_NAME) < 0) {
        machine.installers.push(TERMINAL_AGENT_NAME);
      }
      return;
    }

    if (!isDev && hasWsAgent) {
      machine.installers.splice(machine.installers.indexOf(WS_AGENT_NAME), 1);
    }
  }

  getServers(machine: IEnvironmentManagerMachine): {[serverName: string]: IEnvironmentManagerMachineServer} {
    let servers = angular.copy(machine.servers);

    if (!servers) {
      return {};
    }

    Object.keys(servers).forEach((serverName: string) => {
      servers[serverName].userScope = true;
    });

    if (!machine.runtime) {
      return servers;
    }
    Object.keys(machine.runtime.servers).forEach((runtimeServerName: string) => {
      let runtimeServer: che.IWorkspaceRuntimeMachineServer = machine.runtime.servers[runtimeServerName],
          runtimeServerReference = runtimeServer.ref;

      if (servers[runtimeServerReference]) {
        servers[runtimeServerReference].runtime = runtimeServer;
      } else {
        let port;
        if (runtimeServer.port) {
          port = runtimeServer.port;
        } else {
          [port, ] = runtimeServerName.split('/');
        }
        servers[runtimeServerReference] = {
          userScope: false,
          port: port,
          protocol: runtimeServer.protocol,
          runtime: runtimeServer
        };
      }
    });

    return servers;
  }

  setServers(machine: IEnvironmentManagerMachine, _servers: {[serverRef: string]: IEnvironmentManagerMachineServer}): void {
    let servers = angular.copy(_servers);

    Object.keys(_servers).forEach((serverName: string) => {
      // remove system defined servers
      if (!_servers[serverName].userScope) {
        delete servers[serverName];
        return;
      }

      // remove unnecessary keys from user defined servers
      let server = servers[serverName];
      delete server.userScope;
      delete server.runtime;
    });

    machine.servers = servers;
  }

  getAgents(machine: IEnvironmentManagerMachine): string[] {
    return machine.installers || [];
  }

  setAgents(machine: IEnvironmentManagerMachine, agents: string[]): void {
    machine.installers = angular.copy(agents);
  }

  /**
   * Returns memory limit from machine's attributes
   *
   * @param {IEnvironmentManagerMachine} machine
   * @returns {number} memory limit in bytes
   */
  getMemoryLimit(machine: IEnvironmentManagerMachine): number {
    if (machine && machine.attributes && machine.attributes.memoryLimitBytes) {
      if (angular.isString(machine.attributes.memoryLimitBytes)) {
        return parseInt(<string>machine.attributes.memoryLimitBytes, 10);
      }
      return <number>machine.attributes.memoryLimitBytes;
    }

    return -1;
  }

  /**
   * Sets the memory limit of the pointed machine.
   * Value in attributes has the highest priority,
   *
   * @param {IEnvironmentManagerMachine} machine machine to change memory limit
   * @param {number} limit memory limit
   */
  setMemoryLimit(machine: IEnvironmentManagerMachine, limit: number): void {
    machine.attributes = machine.attributes ? machine.attributes : {};
    if (limit) {
      machine.attributes.memoryLimitBytes = limit.toString();
    }
  }

  getEnvVariables(machine: IEnvironmentManagerMachine): any {
    return null;
  }
}<|MERGE_RESOLUTION|>--- conflicted
+++ resolved
@@ -134,13 +134,8 @@
       if (angular.isUndefined(newEnvironment.machines[machineName])) {
         newEnvironment.machines[machineName] = {attributes: {}};
       }
-<<<<<<< HEAD
-      newEnvironment.machines[machineName].attributes.memoryLimitBytes = machine.attributes.memoryLimitBytes;
+      newEnvironment.machines[machineName].attributes.memoryLimitBytes = machine.attributes ? machine.attributes.memoryLimitBytes : '1073741824';
       newEnvironment.machines[machineName].installers = angular.copy(machine.installers);
-=======
-      newEnvironment.machines[machineName].attributes.memoryLimitBytes = machine.attributes ? machine.attributes.memoryLimitBytes : '1073741824';
-      newEnvironment.machines[machineName].agents = angular.copy(machine.agents);
->>>>>>> 75e9f18c
       newEnvironment.machines[machineName].servers = angular.copy(machine.servers);
     });
 
